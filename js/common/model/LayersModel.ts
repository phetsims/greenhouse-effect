--- conflicted
+++ resolved
@@ -219,12 +219,8 @@
       this.atmosphereLayers.push( atmosphereLayer );
     } );
 
-<<<<<<< HEAD
-    this.outerSpace = new SpaceEnergySink( HEIGHT_OF_ATMOSPHERE, tandem.createTandem( 'outerSpace' ) );
-=======
     // the endpoint where energy radiating from the top of the atmosphere goes
     this.outerSpace = new SpaceEnergySink( ( HEIGHT_OF_ATMOSPHERE * 0.85 ), tandem.createTandem( 'outerSpace' ) );
->>>>>>> 5143d522
 
     //  Create the model component for the FluxMeter if the options indicate that it should be present.
     if ( options.fluxMeterPresent ) {
