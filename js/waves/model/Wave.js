--- conflicted
+++ resolved
@@ -14,11 +14,12 @@
 import merge from '../../../../phet-core/js/merge.js';
 import PhetioObject from '../../../../tandem/js/PhetioObject.js';
 import Tandem from '../../../../tandem/js/Tandem.js';
-import ArrayIO from '../../../../tandem/js/types/ArrayIO.js';
 import BooleanIO from '../../../../tandem/js/types/BooleanIO.js';
 import IOType from '../../../../tandem/js/types/IOType.js';
+import MapIO from '../../../../tandem/js/types/MapIO.js';
 // import MapIO from '../../../../tandem/js/types/MapIO.js';
 import NumberIO from '../../../../tandem/js/types/NumberIO.js';
+import ReferenceIO from '../../../../tandem/js/types/ReferenceIO.js';
 // import ReferenceIO from '../../../../tandem/js/types/ReferenceIO.js';
 import GreenhouseEffectConstants from '../../common/GreenhouseEffectConstants.js';
 import greenhouseEffect from '../../greenhouseEffect.js';
@@ -97,7 +98,7 @@
     this.isSourced = true;
 
     // (read-only) {number} - the length of time that this wave has existed
-    this.existanceTime = 0;
+    this.existenceTime = 0;
 
     // @public (read-only) {number} - Angle of phase offset, in radians.  This is here primarily in support of the view,
     // but it has to be available in the model in order to coordinate the appearance of reflected and stimulated waves.
@@ -108,7 +109,7 @@
     // to a max value of 1.
     this.intensityAtStart = options.intensityAtStart;
 
-    // @private {Map.<{Object,Attenuator>} - A Map that maps model objects to the attenuation that they are currently
+    // @private {Map.<PhetioObject,Attenuator>} - A Map that maps model objects to the attenuation that they are currently
     // causing on this wave.  The model objects can be essentially anything, hence the vague "Object" type spec.
     // Examples of model objects that can cause an attenuation are clouds and atmosphere layers.
     this.modelObjectToAttenuatorMap = new Map();
@@ -168,7 +169,7 @@
 
     // Update other aspects of the wave that evolve over time.
     this.phaseOffsetAtOrigin = ( this.phaseOffsetAtOrigin + PHASE_RATE * dt ) % TWO_PI;
-    this.existanceTime += dt;
+    this.existenceTime += dt;
   }
 
   /**
@@ -316,14 +317,8 @@
    * @returns {number} - phase of the end point in radians
    * @public
    */
-<<<<<<< HEAD
-  getPhaseAt( length ) {
-    // assert && assert( length >= 0 && length <= this.length, 'invalid length' );
-    return ( this.phaseOffsetAtOrigin + ( length / this.renderingWavelength ) * TWO_PI ) % TWO_PI;
-=======
   getPhaseAt( distanceFromOrigin ) {
     return ( this.phaseOffsetAtOrigin + ( distanceFromOrigin / this.renderingWavelength ) * TWO_PI ) % TWO_PI;
->>>>>>> 353158d8
   }
 
   /**
@@ -331,38 +326,11 @@
    * @returns {WaveAttenuator[]}
    * @public
    */
-<<<<<<< HEAD
-  getPhaseAtEnd() {
-    return this.getPhaseAt( this.length );
-  }
-
-  /**
-   * Sort the intensity changes from closest to the start point to furthest.
-   * @private
-   */
-  sortIntensityChanges() {
-
-    this.intensityChanges.sort( ( a, b ) => {
-      let result = a.distanceFromStart - b.distanceFromStart;
-
-      // If two intensities land on top of one another, the propagating one should come first in the order.  Other parts
-      // of the code depend on this being true.
-      if ( result === 0 ) {
-
-        // We should never have a case where two propagating intensities are on top of one another.  If we do, other
-        // portions of the code should be fixed so that this doesn't occur.
-        assert && assert( a.propagatesWithWave !== b.propagatesWithWave );
-
-        result = b.propagatesWithWave ? 1 : -1;
-      }
-
-      return result;
-    } );
-  }
-
-  //--------------------------------------------------------------------------------------------------------------------
-  // Below here are methods used by WaveIO to serialize PhET-iO state.
-  //--------------------------------------------------------------------------------------------------------------------
+  getSortedAttenuators() {
+    return Array.from( this.modelObjectToAttenuatorMap.values() ).sort( ( attenuator1, attenuator2 ) =>
+      attenuator1.distanceFromStart - attenuator2.distanceFromStart
+    );
+  }
 
   /**
    * Serializes this Wave instance.
@@ -378,13 +346,38 @@
       startPoint: Vector2.Vector2IO.toStateObject( this.startPoint ),
       length: NumberIO.toStateObject( this.length ),
       isSourced: BooleanIO.toStateObject( this.isSourced ),
-      existanceTime: NumberIO.toStateObject( this.existanceTime ),
+      existenceTime: NumberIO.toStateObject( this.existenceTime ),
       phaseOffsetAtOrigin: NumberIO.toStateObject( this.phaseOffsetAtOrigin ),
       intensityAtStart: NumberIO.toStateObject( this.intensityAtStart ),
-      renderingWavelength: NumberIO.toStateObject( this.renderingWavelength ),
-      intensityChanges: ArrayIO( IntensityChange.IntensityChangeIO ).toStateObject( this.intensityChanges )
-      // modelObjectToAttenuatorMap: MapIO( ReferenceIO, WaveAttenuator.WaveAttenuatorIO ).toStateObject( this.modelObjectToAttenuatorMap )
+      modelObjectToAttenuatorMap: MapIO(
+        ReferenceIO( IOType.ObjectIO ),
+        WaveAttenuator.WaveAttenuatorIO ).toStateObject( this.modelObjectToAttenuatorMap
+      ),
+      renderingWavelength: NumberIO.toStateObject( this.renderingWavelength )
     };
+  }
+
+  /**
+   * @param stateObject
+   * @returns {Object}
+   * @public
+   */
+  applyState( stateObject ) {
+    this.wavelength = NumberIO.fromStateObject( stateObject.wavelength );
+    this.origin = Vector2.Vector2IO.fromStateObject( stateObject.origin );
+    this.directionOfTravel = Vector2.Vector2IO.fromStateObject( stateObject.directionOfTravel );
+    this.propagationLimit = NumberIO.fromStateObject( stateObject.propagationLimit );
+    this.startPoint = Vector2.Vector2IO.fromStateObject( stateObject.startPoint );
+    this.length = NumberIO.fromStateObject( stateObject.length );
+    this.isSourced = BooleanIO.fromStateObject( stateObject.isSourced );
+    this.existenceTime = NumberIO.fromStateObject( stateObject.existenceTime );
+    this.phaseOffsetAtOrigin = NumberIO.fromStateObject( stateObject.phaseOffsetAtOrigin );
+    this.intensityAtStart = NumberIO.fromStateObject( stateObject.intensityAtStart );
+    this.modelObjectToAttenuatorMap = MapIO(
+      ReferenceIO( IOType.ObjectIO ),
+      WaveAttenuator.WaveAttenuatorIO
+    ).fromStateObject( stateObject.modelObjectToAttenuatorMap );
+    this.renderingWavelength = NumberIO.fromStateObject( stateObject.renderingWavelength );
   }
 
   /**
@@ -402,84 +395,10 @@
       {
         intensityAtStart: NumberIO.fromStateObject( state.intensityAtStart ),
         initialPhaseOffset: NumberIO.fromStateObject( state.phaseOffsetAtOrigin )
-      } ];
-  }
-
-  /**
-   * Restores Wave state after instantiation.
-   * @param {Object} stateObject - return value of fromStateObject
-   * @public
-   */
-  applyState( stateObject ) {
-    this.isSourced = BooleanIO.fromStateObject( stateObject.isSourced );
-    this.existanceTime = NumberIO.fromStateObject( stateObject.existanceTime );
-    this.length = NumberIO.fromStateObject( stateObject.length );
-    this.startPoint = Vector2.Vector2IO.fromStateObject( stateObject.startPoint );
-    this.intensityChanges = ArrayIO( IntensityChange.IntensityChangeIO ).fromStateObject( stateObject.intensityChanges );
-    // this.modelObjectToAttenuatorMap = MapIO( ReferenceIO, WaveAttenuator.WaveAttenuatorIO ).fromStateObject( stateObject.modelObjectToAttenuatorMap );
+      }
+    ];
   }
 }
-
-/**
- * A simple inner class that is used to keep track of points along the wave where the intensity changes.
- */
-class IntensityChange {
-
-  /**
-   * @param {number} intensity - a normalized value from 0 to 1
-   * @param {number} distanceFromStart - in meters
-   * @param {boolean} propagatesWithWave - true if this should move with the wave, false if not
-   */
-  constructor( intensity, distanceFromStart, propagatesWithWave ) {
-    this.intensity = intensity;
-    this.distanceFromStart = distanceFromStart;
-    this.propagatesWithWave = propagatesWithWave;
-=======
-  getSortedAttenuators() {
-    return Array.from( this.modelObjectToAttenuatorMap.values() ).sort( ( attenuator1, attenuator2 ) =>
-      attenuator1.distanceFromStart - attenuator2.distanceFromStart
-    );
->>>>>>> 353158d8
-  }
-
-  /**
-   * Serializes this Wave instance.
-   * @returns {Object}
-   * @public
-   */
-  toStateObject() {
-    return {
-      intensity: NumberIO.toStateObject( this.intensity ),
-      distanceFromStart: NumberIO.toStateObject( this.distanceFromStart ),
-      propagatesWithWave: BooleanIO.toStateObject( this.propagatesWithWave )
-    };
-  }
-
-  /**
-   * @param stateObject
-   * @returns {Object}
-   * @public
-   */
-  static fromStateObject( stateObject ) {
-    return new IntensityChange(
-      NumberIO.fromStateObject( stateObject.intensity ),
-      NumberIO.fromStateObject( stateObject.distanceFromStart ),
-      BooleanIO.fromStateObject( stateObject.propagatesWithWave )
-    );
-  }
-}
-
-/**
- * Defines the fields for serialization of the IntensityChange.
- * @type {IOType}
- */
-IntensityChange.IntensityChangeIO = IOType.fromCoreType( 'IntensityChangeIO', IntensityChange, {
-  stateSchema: {
-    intensity: NumberIO,
-    distanceFromStart: NumberIO,
-    propagatesWithWave: BooleanIO
-  }
-} );
 
 /**
  * A simple class that is used to keep track of points along the wave where attenuation (reduction in intensity) should
@@ -495,7 +414,6 @@
     this.attenuation = initialAttenuation;
 
     // @public {number}
-    // TODO: This is the same distanceFromStart as the IntensityChange, this could be removed.
     this.distanceFromStart = distanceFromStart;
   }
 
@@ -507,8 +425,7 @@
   toStateObject() {
     return {
       attenuation: NumberIO.toStateObject( this.attenuation ),
-      distanceFromStart: NumberIO.toStateObject( this.distanceFromStart ),
-      correspondingIntensityChange: IntensityChange.IntensityChangeIO.toStateObject( this.correspondingIntensityChange )
+      distanceFromStart: NumberIO.toStateObject( this.distanceFromStart )
     };
   }
 
@@ -520,8 +437,7 @@
   static fromStateObject( stateObject ) {
     return new WaveAttenuator(
       NumberIO.fromStateObject( stateObject.attenuation ),
-      NumberIO.fromStateObject( stateObject.distanceFromStart ),
-      IntensityChange.IntensityChangeIO.fromStateObject( stateObject.correspondingIntensityChange )
+      NumberIO.fromStateObject( stateObject.distanceFromStart )
     );
   }
 }
@@ -529,8 +445,7 @@
 WaveAttenuator.WaveAttenuatorIO = IOType.fromCoreType( 'WaveAttenuatorIO', WaveAttenuator, {
   stateSchema: {
     attenuation: NumberIO,
-    distanceFromStart: NumberIO,
-    correspondingIntensityChange: IntensityChange.IntensityChangeIO
+    distanceFromStart: NumberIO
   }
 } );
 
@@ -550,12 +465,11 @@
     startPoint: Vector2.Vector2IO,
     length: NumberIO,
     isSourced: BooleanIO,
-    existanceTime: NumberIO,
+    existenceTime: NumberIO,
     phaseOffsetAtOrigin: NumberIO,
     intensityAtStart: NumberIO,
     renderingWavelength: NumberIO,
-    intensityChanges: ArrayIO( IntensityChange.IntensityChangeIO )
-    //modelObjectToAttenuatorMap: MapIO( ReferenceIO, WaveAttenuator.WaveAttenuatorIO )
+    modelObjectToAttenuatorMap: MapIO( ReferenceIO( IOType.ObjectIO ), WaveAttenuator.WaveAttenuatorIO )
   }
 } );
 
