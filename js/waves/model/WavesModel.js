--- conflicted
+++ resolved
@@ -18,6 +18,9 @@
 import SoundClip from '../../../../tambo/js/sound-generators/SoundClip.js';
 import soundManager from '../../../../tambo/js/soundManager.js';
 import PhetioGroup from '../../../../tandem/js/PhetioGroup.js';
+import ArrayIO from '../../../../tandem/js/types/ArrayIO.js';
+import IOType from '../../../../tandem/js/types/IOType.js';
+import ReferenceIO from '../../../../tandem/js/types/ReferenceIO.js';
 import waveReflectionSound from '../../../sounds/greenhouse-wave-reflection-vibrato_mp3.js';
 import GreenhouseEffectConstants from '../../common/GreenhouseEffectConstants.js';
 import ConcentrationModel from '../../common/model/ConcentrationModel.js';
@@ -44,7 +47,12 @@
    * @param {Tandem} tandem
    */
   constructor( tandem ) {
-    super( tandem, { numberOfClouds: 1 } );
+    super( tandem, {
+      numberOfClouds: 1,
+
+      // phet-io
+      phetioType: WavesModel.WavesModelIO
+    } );
 
     // @public (read-only) {Wave[]} - the waves that are currently active in the model
     // TODO: Rename this.waves to this.waveGroup
@@ -206,11 +214,11 @@
 
         // If there is no attenuation of this wave as it passes through the cloud, create it.
         if ( !incidentWave.hasAttenuator( cloud ) ) {
-          // incidentWave.addAttenuator(
-          //   incidentWave.startPoint.y - cloud.position.y,
-          //   cloud.getReflectivity( incidentWave.wavelength ),
-          //   cloud
-          // );
+          incidentWave.addAttenuator(
+            incidentWave.startPoint.y - cloud.position.y,
+            cloud.getReflectivity( incidentWave.wavelength ),
+            cloud
+          );
         }
       } );
     }
@@ -261,11 +269,7 @@
       else {
 
         // Make sure the attenuation on the source wave is correct.
-<<<<<<< HEAD
-        // interaction.sourceWave.setAttenuation( interaction.atmosphereLayer, returnToEarthProportion );
-=======
         interaction.sourceWave.setAttenuation( interaction.atmosphereLayer, irWaveAttenuation );
->>>>>>> 353158d8
 
         // Make sure the intensity of the emitted wave is correct.
         const emittedWaveIntensity = interaction.sourceWave.intensityAtStart * irWaveAttenuation;
@@ -340,19 +344,11 @@
               );
 
               // Add an attenuator on the source wave.
-<<<<<<< HEAD
-              // waveFromTheGround.addAttenuator(
-              //   layer.altitude / waveFromTheGround.directionOfTravel.y,
-              //   this.concentrationProperty.value * MAX_ATMOSPHERIC_INTERACTION_PROPORTION,
-              //   layer
-              // );
-=======
               waveFromTheGround.addAttenuator(
                 waveStartToIntersectionLength,
                 this.concentrationProperty.value * MAX_ATMOSPHERIC_INTERACTION_PROPORTION,
                 layer
               );
->>>>>>> 353158d8
 
               // Add the wave-atmosphere interaction to our list.
               this.waveAtmosphereInteractions.push( new WaveAtmosphereInteraction(
@@ -378,6 +374,26 @@
     this.sunWaveSource.reset();
     this.groundWaveSource.reset();
   }
+
+  /**
+   * for phet-io
+   * @public
+   */
+  toStateObject() {
+    return {
+      waveAtmosphereInteractions: ArrayIO( WaveAtmosphereInteraction.WaveAtmosphereInteractionIO ).toStateObject(
+        this.waveAtmosphereInteractions
+      )
+    };
+  }
+
+  /**
+   * for phet-io
+   * @public
+   */
+  applyState( stateObject ) {
+    this.waveAtmosphereInteractions = ArrayIO( WaveAtmosphereInteraction.WaveAtmosphereInteractionIO ).fromStateObject( stateObject );
+  }
 }
 
 /**
@@ -402,7 +418,48 @@
     this.sourceWave = sourceWave;
     this.emittedWave = emittedWave;
   }
+
+  // @public
+  toStateObject() {
+    return {
+      atmosphereLayer: this.atmosphereLayer,
+      sourceWave: this.sourceWave,
+      emittedWave: this.emittedWave
+    };
+  }
+
+  // @public
+  static fromStateObject( stateObject ) {
+    return new WaveAtmosphereInteraction( stateObject.atmosphereLayer, stateObject.sourceWave, stateObject.emittedWave );
+  }
+
+  // @public
+  static get STATE_SCHEMA() {
+    return {
+      atmosphereLayer: ReferenceIO( IOType.ObjectIO ),
+      sourceWave: ReferenceIO( Wave.WaveIO ),
+      emittedWave: ReferenceIO( Wave.WaveIO )
+    };
+  }
 }
+
+WaveAtmosphereInteraction.WaveAtmosphereInteractionIO = IOType.fromCoreType(
+  'WaveAtmosphereInteractionIO',
+  WaveAtmosphereInteraction
+);
+
+/**
+ * @public
+ * WavesModelIO handles PhET-iO serialization of the WavesModel. Because serialization involves accessing private
+ * members, it delegates to WavesModel. The methods that WavesModelIO overrides are typical of 'Dynamic element
+ * serialization', as described in the Serialization section of
+ * https://github.com/phetsims/phet-io/blob/master/doc/phet-io-instrumentation-technical-guide.md#serialization
+ */
+WavesModel.WavesModelIO = IOType.fromCoreType( 'WavesModelIO', WavesModel, {
+  stateSchema: {
+    waveAtmosphereInteractions: ArrayIO( WaveAtmosphereInteraction.WaveAtmosphereInteractionIO )
+  }
+} );
 
 // statics
 WavesModel.REAL_TO_RENDERING_WAVELENGTH_MAP = REAL_TO_RENDERING_WAVELENGTH_MAP;
